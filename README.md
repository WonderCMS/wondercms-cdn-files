<<<<<<< HEAD
# WonderCMS files for serving them through CDN

## Minification
First time use: `npm install`  
Before push run `npm run-script build` for minification
=======
# WonderCMS files for serving them through a CDN
- includes theme and plugins json list (which is cached by your WonderCMS)
- includes admin CSS and JS files
>>>>>>> fbd3a105
<|MERGE_RESOLUTION|>--- conflicted
+++ resolved
@@ -1,11 +1,7 @@
-<<<<<<< HEAD
-# WonderCMS files for serving them through CDN
+# WonderCMS files for serving them through a CDN
+- includes theme and plugins json list (which is cached by your WonderCMS)
+- includes admin CSS and JS files
 
 ## Minification
 First time use: `npm install`  
-Before push run `npm run-script build` for minification
-=======
-# WonderCMS files for serving them through a CDN
-- includes theme and plugins json list (which is cached by your WonderCMS)
-- includes admin CSS and JS files
->>>>>>> fbd3a105
+Before push run `npm run-script build` for minification